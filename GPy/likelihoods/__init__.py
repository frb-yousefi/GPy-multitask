from ep import EP
<<<<<<< HEAD
from laplace import Laplace
=======
from ep_mixed_noise import EP_Mixed_Noise
>>>>>>> f5b16a13
from gaussian import Gaussian
from gaussian_mixed_noise import Gaussian_Mixed_Noise
from noise_model_constructors import *
# TODO: from Laplace import Laplace
<|MERGE_RESOLUTION|>--- conflicted
+++ resolved
@@ -1,10 +1,6 @@
 from ep import EP
-<<<<<<< HEAD
 from laplace import Laplace
-=======
 from ep_mixed_noise import EP_Mixed_Noise
->>>>>>> f5b16a13
 from gaussian import Gaussian
 from gaussian_mixed_noise import Gaussian_Mixed_Noise
-from noise_model_constructors import *
-# TODO: from Laplace import Laplace
+from noise_model_constructors import *