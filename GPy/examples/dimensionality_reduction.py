# Copyright (c) 2012, GPy authors (see AUTHORS.txt).
# Licensed under the BSD 3-clause license (see LICENSE.txt)

import numpy as np
import pylab as pb
from matplotlib import pyplot as plt, pyplot

import GPy
from GPy.models.Bayesian_GPLVM import Bayesian_GPLVM
from GPy.util.datasets import simulation_BGPLVM

default_seed = np.random.seed(123344)

def BGPLVM(seed=default_seed):
    N = 10
    M = 3
    Q = 2
    D = 4
    # generate GPLVM-like data
    X = np.random.rand(N, Q)
    k = GPy.kern.rbf(Q) + GPy.kern.white(Q, 0.00001)
    K = k.K(X)
    Y = np.random.multivariate_normal(np.zeros(N), K, D).T

    k = GPy.kern.linear(Q, ARD=True) + GPy.kern.white(Q)
    # k = GPy.kern.rbf(Q) + GPy.kern.rbf(Q) + GPy.kern.white(Q)
    # k = GPy.kern.rbf(Q) + GPy.kern.bias(Q) + GPy.kern.white(Q, 0.00001)
    # k = GPy.kern.rbf(Q, ARD = False)  + GPy.kern.white(Q, 0.00001)

    m = GPy.models.Bayesian_GPLVM(Y, Q, kernel=k, M=M)
    m.constrain_positive('(rbf|bias|noise|white|S)')
    # m.constrain_fixed('S', 1)

    # pb.figure()
    # m.plot()
    # pb.title('PCA initialisation')
    # pb.figure()
    # m.optimize(messages = 1)
    # m.plot()
    # pb.title('After optimisation')
    m.ensure_default_constraints()
    m.randomize()
    m.checkgrad(verbose=1)

    return m

def GPLVM_oil_100(optimize=True):
    data = GPy.util.datasets.oil_100()

    # create simple GP model
    kernel = GPy.kern.rbf(6, ARD=True) + GPy.kern.bias(6)
    m = GPy.models.GPLVM(data['X'], 6, kernel=kernel)
    m.data_labels = data['Y'].argmax(axis=1)

    # optimize
    m.ensure_default_constraints()
    if optimize:
        m.optimize('scg', messages=1)

    # plot
    print(m)
    m.plot_latent(labels=m.data_labels)
    return m

def BGPLVM_oil(optimize=True, N=100, Q=10, M=15, max_f_eval=300):
    data = GPy.util.datasets.oil()

    # create simple GP model
    kernel = GPy.kern.rbf(Q, ARD=True) + GPy.kern.bias(Q) + GPy.kern.white(Q, 0.001)
    m = GPy.models.Bayesian_GPLVM(data['X'][:N], Q, kernel=kernel, M=M)
    m.data_labels = data['Y'][:N].argmax(axis=1)

    # optimize
    if optimize:
        m.constrain_fixed('noise', 0.05)
        m.ensure_default_constraints()
        m.optimize('scg', messages=1, max_f_eval=max(80, max_f_eval))
        m.unconstrain('noise')
        m.constrain_positive('noise')
        m.optimize('scg', messages=1, max_f_eval=max(0, max_f_eval - 80))
    else:
        m.ensure_default_constraints()

    y = m.likelihood.Y[0, :]
    fig, (latent_axes, hist_axes) = plt.subplots(1, 2)
    plt.sca(latent_axes)
    m.plot_latent()
    data_show = GPy.util.visualize.vector_show(y)
    lvm_visualizer = GPy.util.visualize.lvm_dimselect(m.X[0, :], m, data_show, latent_axes=latent_axes, hist_axes=hist_axes)
    raw_input('Press enter to finish')
    plt.close('all')
    # # plot
    # print(m)
    # m.plot_latent(labels=m.data_labels)
    # pb.figure()
    # pb.bar(np.arange(m.kern.D), 1. / m.input_sensitivity())
    return m

def oil_100():
    data = GPy.util.datasets.oil_100()
    m = GPy.models.GPLVM(data['X'], 2)

    # optimize
    m.ensure_default_constraints()
    m.optimize(messages=1, max_iters=2)

    # plot
    print(m)
    # m.plot_latent(labels=data['Y'].argmax(axis=1))
    return m

def _simulate_sincos(D1, D2, D3, N, M, Q, plot_sim=False):
    x = np.linspace(0, 4 * np.pi, N)[:, None]
    s1 = np.vectorize(lambda x: np.sin(x))
    s2 = np.vectorize(lambda x: np.cos(x))
    s3 = np.vectorize(lambda x:-np.exp(-np.cos(2 * x)))
    sS = np.vectorize(lambda x: np.sin(2 * x))

    s1 = s1(x)
    s2 = s2(x)
    s3 = s3(x)
    sS = sS(x)

#     s1 -= s1.mean()
#     s2 -= s2.mean()
#     s3 -= s3.mean()
#     sS -= sS.mean()
#     s1 /= .5 * (np.abs(s1).max() - np.abs(s1).min())
#     s2 /= .5 * (np.abs(s2).max() - np.abs(s2).min())
#     s3 /= .5 * (np.abs(s3).max() - np.abs(s3).min())
#     sS /= .5 * (np.abs(sS).max() - np.abs(sS).min())

    S1 = np.hstack([s1, sS])
    S2 = np.hstack([s2, sS])
    S3 = np.hstack([s3, sS])

    Y1 = S1.dot(np.random.randn(S1.shape[1], D1))
    Y2 = S2.dot(np.random.randn(S2.shape[1], D2))
    Y3 = S3.dot(np.random.randn(S3.shape[1], D3))

    Y1 += .1 * np.random.randn(*Y1.shape)
    Y2 += .1 * np.random.randn(*Y2.shape)
    Y3 += .1 * np.random.randn(*Y3.shape)

    Y1 -= Y1.mean(0)
    Y2 -= Y2.mean(0)
    Y3 -= Y3.mean(0)
    Y1 /= Y1.std(0)
    Y2 /= Y2.std(0)
    Y3 /= Y3.std(0)

    slist = [s1, s2, s3, sS]
    Ylist = [Y1, Y2, Y3]

    if plot_sim:
        import pylab
        import itertools
        fig = pylab.figure("MRD Simulation", figsize=(8, 6))
        fig.clf()
        ax = fig.add_subplot(2, 1, 1)
        labls = sorted(filter(lambda x: x.startswith("s"), locals()))
        for S, lab in itertools.izip(slist, labls):
            ax.plot(S, label=lab)
        ax.legend()
        for i, Y in enumerate(Ylist):
            ax = fig.add_subplot(2, len(Ylist), len(Ylist) + 1 + i)
            ax.imshow(Y)
            ax.set_title("Y{}".format(i + 1))
        pylab.draw()
        pylab.tight_layout()

    return slist, [S1, S2, S3], Ylist

def bgplvm_simulation_matlab_compare():
    sim_data = simulation_BGPLVM()
    Y = sim_data['Y']
    S = sim_data['S']
    mu = sim_data['mu']
<<<<<<< HEAD
    M, [_, Q] = 30, mu.shape
    Q = 2
=======
    M, (_, Q) = 30, mu.shape
>>>>>>> f1e3cfae

    from GPy.models import mrd
    from GPy import kern
    reload(mrd); reload(kern)
    #k = kern.rbf(Q, ARD=True) + kern.bias(Q, np.exp(-2)) + kern.white(Q, np.exp(-2))
    k = kern.linear(Q, ARD=True) + kern.bias(Q, np.exp(-2)) + kern.white(Q, np.exp(-2))
    m = Bayesian_GPLVM(Y, Q, init="PCA", M=M, kernel=k,
#                        X=mu,
#                        X_variance=S,
                       _debug=True)
    m.ensure_default_constraints()
    m.auto_scale_factor = True
    m['noise'] = Y.var() / 100.

    lscstr = '{}'.format(k.parts[0].name)
#     m[lscstr] = .01
    m.unconstrain(lscstr); m.constrain_fixed(lscstr, 10)

    lscstr = 'X_variance'
#     m[lscstr] = .01
    m.unconstrain(lscstr); m.constrain_fixed(lscstr, .1)

#     cstr = 'white'
#     m.unconstrain(cstr); m.constrain_bounded(cstr, .01, 1.)

#     cstr = 'noise'
#     m.unconstrain(cstr); m.constrain_bounded(cstr, .01, 1.)
    return m

def bgplvm_simulation(burnin='scg', plot_sim=False,
                      max_burnin=100, true_X=False,
                      do_opt=True,
                      max_f_eval=1000):
    D1, D2, D3, N, M, Q = 10, 8, 8, 250, 10, 6
    slist, Slist, Ylist = _simulate_sincos(D1, D2, D3, N, M, Q, plot_sim)

    from GPy.models import mrd
    from GPy import kern
    reload(mrd); reload(kern)


    Y = Ylist[0]

    k = kern.linear(Q, ARD=True) + kern.bias(Q, np.exp(-2)) + kern.white(Q, np.exp(-2))  # + kern.bias(Q)
#     k = kern.white(Q, .00001) + kern.bias(Q)
    m = Bayesian_GPLVM(Y, Q, init="PCA", M=M, kernel=k, _debug=True)
    # m.set('noise',)
    m.ensure_default_constraints()
    m['noise'] = Y.var() / 100.
    m['linear_variance'] = .001
#     m.auto_scale_factor = True
#     m.scale_factor = 1.


    if burnin:
        print "initializing beta"
        cstr = "noise"
        m.unconstrain(cstr); m.constrain_fixed(cstr, Y.var() / 70.)
        m.optimize(burnin, messages=1, max_f_eval=max_burnin)

        print "releasing beta"
        cstr = "noise"
        m.unconstrain(cstr);  m.constrain_positive(cstr)

    if true_X:
        true_X = np.hstack((slist[0], slist[3], 0. * np.ones((N, Q - 2))))
        m.set('X_\d', true_X)
        m.constrain_fixed("X_\d")

        cstr = 'X_variance'
#         m.unconstrain(cstr), m.constrain_fixed(cstr, .0001)
        m.unconstrain(cstr), m.constrain_bounded(cstr, 1e-7, .1)

#     cstr = 'X_variance'
#     m.unconstrain(cstr), m.constrain_bounded(cstr, 1e-3, 1.)

    # m['X_var'] = np.ones(N * Q) * .5 + np.random.randn(N * Q) * .01

#     cstr = "iip"
#     m.unconstrain(cstr); m.constrain_fixed(cstr)

#     cstr = 'variance'
#     m.unconstrain(cstr), m.constrain_bounded(cstr, 1e-10, 1.)
#     cstr = 'X_\d'
#     m.unconstrain(cstr), m.constrain_bounded(cstr, -10., 10.)
#
#     cstr = 'noise'
#     m.unconstrain(cstr), m.constrain_bounded(cstr, 1e-5, 1.)
#
#     cstr = 'white'
#     m.unconstrain(cstr), m.constrain_bounded(cstr, 1e-6, 1.)
#
#     cstr = 'linear_variance'
#     m.unconstrain(cstr), m.constrain_bounded(cstr, 1e-10, 10.)

#     cstr = 'variance'
#     m.unconstrain(cstr), m.constrain_bounded(cstr, 1e-10, 10.)

#     np.seterr(all='call')
#     def ipdbonerr(errtype, flags):
#         import ipdb; ipdb.set_trace()
#     np.seterrcall(ipdbonerr)

    if do_opt and burnin:
        try:
            m.optimize(burnin, messages=1, max_f_eval=max_f_eval)
        except:
            pass
        finally:
            return m
    return m

def mrd_simulation(plot_sim=False):
    # num = 2
#     ard1 = np.array([1., 1, 0, 0], dtype=float)
#     ard2 = np.array([0., 1, 1, 0], dtype=float)
#     ard1[ard1 == 0] = 1E-10
#     ard2[ard2 == 0] = 1E-10

#     ard1i = 1. / ard1
#     ard2i = 1. / ard2

#     k = GPy.kern.rbf(Q, ARD=True, lengthscale=ard1i) + GPy.kern.bias(Q, 0) + GPy.kern.white(Q, 0.0001)
#     Y1 = np.random.multivariate_normal(np.zeros(N), k.K(X), D1).T
#     Y1 -= Y1.mean(0)
#
#     k = GPy.kern.rbf(Q, ARD=True, lengthscale=ard2i) + GPy.kern.bias(Q, 0) + GPy.kern.white(Q, 0.0001)
#     Y2 = np.random.multivariate_normal(np.zeros(N), k.K(X), D2).T
#     Y2 -= Y2.mean(0)
#     make_params = lambda ard: np.hstack([[1], ard, [1, .3]])
    D1, D2, D3, N, M, Q = 2000, 34, 8, 500, 3, 6
    slist, Slist, Ylist = _simulate_sincos(D1, D2, D3, N, M, Q, plot_sim)

    from GPy.models import mrd
    from GPy import kern
    reload(mrd); reload(kern)

#    k = kern.rbf(2, ARD=True) + kern.bias(2) + kern.white(2)
#     Y1 = np.random.multivariate_normal(np.zeros(N), k.K(S1), D1).T
#     Y2 = np.random.multivariate_normal(np.zeros(N), k.K(S2), D2).T
#     Y3 = np.random.multivariate_normal(np.zeros(N), k.K(S3), D3).T

    Ylist = Ylist[0:2]

    # k = kern.rbf(Q, ARD=True) + kern.bias(Q) + kern.white(Q)

    k = kern.linear(Q, ARD=True) + kern.bias(Q, .01) + kern.white(Q, .001)
    m = mrd.MRD(*Ylist, Q=Q, M=M, kernel=k, initx="concat", initz='permute', _debug=False)

    for i, Y in enumerate(Ylist):
        m.set('{}_noise'.format(i + 1), Y.var() / 100.)

    m.ensure_default_constraints()
    m.auto_scale_factor = True

#     cstr = 'variance'
#     m.unconstrain(cstr), m.constrain_bounded(cstr, 1e-12, 1.)
#
#     cstr = 'linear_variance'
#     m.unconstrain(cstr), m.constrain_positive(cstr)

#     print "initializing beta"
#     cstr = "noise"
#     m.unconstrain(cstr); m.constrain_fixed(cstr)
#     m.optimize('scg', messages=1, max_f_eval=100)

#     print "releasing beta"
#     cstr = "noise"
#     m.unconstrain(cstr);  m.constrain_positive(cstr)

    np.seterr(all='call')
    def ipdbonerr(errtype, flags):
        import ipdb; ipdb.set_trace()
    np.seterrcall(ipdbonerr)

    return m  # , mtest

def mrd_silhouette():

    pass

def brendan_faces():
    data = GPy.util.datasets.brendan_faces()
    Y = data['Y'][0:-1:10, :]
    m = GPy.models.GPLVM(data['Y'], 2)

    # optimize
    m.ensure_default_constraints()
    m.optimize(messages=1, max_f_eval=10000)

    ax = m.plot_latent()
    y = m.likelihood.Y[0, :]
    data_show = GPy.util.visualize.image_show(y[None, :], dimensions=(20, 28), transpose=True, invert=False, scale=False)
    lvm_visualizer = GPy.util.visualize.lvm(m.X[0, :], m, data_show, ax)
    raw_input('Press enter to finish')
    plt.close('all')

    return m

def stick():
    data = GPy.util.datasets.stick()
    m = GPy.models.GPLVM(data['Y'], 2)

    # optimize
    m.ensure_default_constraints()
    m.optimize(messages=1, max_f_eval=10000)

    ax = m.plot_latent()
    y = m.likelihood.Y[0, :]
    data_show = GPy.util.visualize.stick_show(y[None, :], connect=data['connect'])
    lvm_visualizer = GPy.util.visualize.lvm(m.X[0, :], m, data_show, ax)
    raw_input('Press enter to finish')
    plt.close('all')

    return m

def cmu_mocap(subject='35', motion=['01'], in_place=True):

    data = GPy.util.datasets.cmu_mocap(subject, motion)
    Y = data['Y']
    if in_place:
        # Make figure move in place.
        data['Y'][:, 0:3] = 0.0
    m = GPy.models.GPLVM(data['Y'], 2, normalize_Y=True)

    # optimize
    m.ensure_default_constraints()
    m.optimize(messages=1, max_f_eval=10000)

    ax = m.plot_latent()
    y = m.likelihood.Y[0, :]
    data_show = GPy.util.visualize.skeleton_show(y[None, :], data['skel'])
    lvm_visualizer = GPy.util.visualize.lvm(m.X[0, :], m, data_show, ax)
    raw_input('Press enter to finish')
    plt.close('all')

    return m

# def BGPLVM_oil():
#     data = GPy.util.datasets.oil()
#     Y, X = data['Y'], data['X']
#     X -= X.mean(axis=0)
#     X /= X.std(axis=0)
#
#     Q = 10
#     M = 30
#
#     kernel = GPy.kern.rbf(Q, ARD=True) + GPy.kern.bias(Q) + GPy.kern.white(Q)
#     m = GPy.models.Bayesian_GPLVM(X, Q, kernel=kernel, M=M)
#     # m.scale_factor = 100.0
#     m.constrain_positive('(white|noise|bias|X_variance|rbf_variance|rbf_length)')
#     from sklearn import cluster
#     km = cluster.KMeans(M, verbose=10)
#     Z = km.fit(m.X).cluster_centers_
#     # Z = GPy.util.misc.kmm_init(m.X, M)
#     m.set('iip', Z)
#     m.set('bias', 1e-4)
#     # optimize
#     # m.ensure_default_constraints()
#
#     import pdb; pdb.set_trace()
#     m.optimize('tnc', messages=1)
#     print m
#     m.plot_latent(labels=data['Y'].argmax(axis=1))
#     return m
<|MERGE_RESOLUTION|>--- conflicted
+++ resolved
@@ -176,12 +176,8 @@
     Y = sim_data['Y']
     S = sim_data['S']
     mu = sim_data['mu']
-<<<<<<< HEAD
     M, [_, Q] = 30, mu.shape
     Q = 2
-=======
-    M, (_, Q) = 30, mu.shape
->>>>>>> f1e3cfae
 
     from GPy.models import mrd
     from GPy import kern
