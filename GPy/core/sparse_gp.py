--- conflicted
+++ resolved
@@ -33,12 +33,12 @@
 
     def __init__(self, X, Y, Z, kernel, likelihood, inference_method=None, X_variance=None, name='sparse gp'):
 
-        # pick a sensible inference method
+        #pick a sensible inference method
         if inference_method is None:
             if isinstance(likelihood, likelihoods.Gaussian):
                 inference_method = var_dtc.VarDTC()
             else:
-                # inference_method = ??
+                #inference_method = ??
                 raise NotImplementedError, "what to do what to do?"
             print "defaulting to ", inference_method, "for latent function inference"
 
@@ -53,13 +53,8 @@
         self.add_parameter(self.Z, index=0)
         self.parameters_changed()
 
-<<<<<<< HEAD
-    def _update_gradients_Z(self, add=False):
-    # The derivative of the bound wrt the inducing inputs Z ( unless they're all fixed)
-=======
     def _gradients_Z(self):
         #The derivative of the bound wrt the inducing inputs Z ( unless they're all fixed)
->>>>>>> d636c8c3
         if not self.Z.is_fixed:
             if self.X_variance is None:
                 self.Z.gradient = self.kern.gradients_Z_sparse(X=self.X, Z=self.Z, **self.grad_dict)
@@ -80,17 +75,6 @@
             Kx = self.kern.K(self.Z, Xnew)
             mu = np.dot(Kx.T, self.posterior.woodbury_vector)
             if full_cov:
-<<<<<<< HEAD
-                Kxx = self.kern.K(Xnew, which_parts=which_parts)
-                var = Kxx[:,:,None] - np.tensordot(np.dot(np.atleast_3d(self.posterior.woodbury_inv).T, Kx), Kx, [1,0]).T
-            else:
-                Kxx = self.kern.Kdiag(Xnew, which_parts=which_parts)[:, None]
-                #import ipdb;ipdb.set_trace()
-                var = Kxx - (np.dot(np.atleast_3d(self.posterior.woodbury_inv).T, Kx).T * Kx.T[:,:,None]).sum(1)
-        else:
-            # assert which_parts=='all', "swithching out parts of variational kernels is not implemented"
-            Kx = self.kern.psi1(self.Z, Xnew, X_variance_new)  # , which_parts=which_parts) TODO: which_parts
-=======
                 Kxx = self.kern.K(Xnew)
                 var = Kxx - mdot(Kx.T, self.posterior.woodbury_inv, Kx)
             else:
@@ -98,7 +82,6 @@
                 var = Kxx - np.sum(Kx * np.dot(self.posterior.woodbury_inv, Kx), 0)
         else:
             Kx = self.kern.psi1(self.Z, Xnew, X_variance_new)
->>>>>>> d636c8c3
             mu = np.dot(Kx, self.Cpsi1V)
             if full_cov:
                 raise NotImplementedError, "TODO"
@@ -106,7 +89,7 @@
                 Kxx = self.kern.psi0(self.Z, Xnew, X_variance_new)
                 psi2 = self.kern.psi2(self.Z, Xnew, X_variance_new)
                 var = Kxx - np.sum(np.sum(psi2 * Kmmi_LmiBLmi[None, :, :], 1), 1)
-        return mu, var
+        return mu, var[:,None]
 
 
     def _getstate(self):
