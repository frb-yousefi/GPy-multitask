--- conflicted
+++ resolved
@@ -75,19 +75,11 @@
         # update for the KL divergence
         self.variational_prior.update_gradients_KL(self.X)
 
-<<<<<<< HEAD
-    def plot_latent(self, plot_inducing=True, *args, **kwargs):
-        """
-        See GPy.plotting.matplot_dep.dim_reduction_plots.plot_latent
-        """
-=======
-
     def plot_latent(self, labels=None, which_indices=None,
                 resolution=50, ax=None, marker='o', s=40,
                 fignum=None, plot_inducing=True, legend=True,
                 plot_limits=None, 
                 aspect='auto', updates=False, **kwargs):
->>>>>>> 3ee76473
         import sys
         assert "matplotlib" in sys.modules, "matplotlib package has not been imported."
         from ..plotting.matplot_dep import dim_reduction_plots
